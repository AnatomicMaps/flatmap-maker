[tool.poetry]
name = "mapmaker"
<<<<<<< HEAD
version = "1.6.0-b.1"
=======
version = "1.5.5"
>>>>>>> dc4d6554
description = ""
authors = ["David Brooks <d.brooks@auckland.ac.nz>"]

[tool.poetry.dependencies]
python = ">=3.10,<3.12"
python-pptx = "^0.6.21"
numpy = "<1.23"
beziers = "^0.5.0"
requests = "^2.28.1"
pyparsing = "^3.0.9"
pyyaml = "^6.0"
rdflib = "^6.2.0"
shapely = "^2.0.0"
pyproj = "^3.4.0"
mercantile = "^1.2.1"
mbutil = "^0.3.0"
networkx = "^2.8.8"
openpyxl = "^3.0.10"
tqdm = "^4.64.0"
lxml = "^4.9.1"
opencv-python-headless = "^4.6.0.66"
svglib = "^1.3.0"
skia-python = "^87.5"
transforms3d = "^0.4.1"
tinycss2 = "^1.1.1"
cssselect2 = "^0.6.0"
webcolors = "^1.12"
xmltodict = "^0.12.0"
flatmapknowledge = {url="https://github.com/AnatomicMaps/flatmap-knowledge/releases/download/v1.2.2/flatmapknowledge-1.2.2-py3-none-any.whl"}
#flatmapknowledge = {path = "../flatmap-knowledge", develop = true}
Pyomo = "^6.2"
svgwrite = "^1.4.3"
XlsxWriter = "^3.0.3"
multiprocess = "^0.70.13"
gitpython = "^3.1.29"
giturlparse = "^0.10.0"
types-requests = "^2.28.11.2"
anatomy_lookup = {path = "../anatomy-lookup", develop = true}
colormath = "^3.0.0"

[tool.poetry.dev-dependencies]
mypy = "^0.982"
sphinx = "^6.0"
sphinx-rtd-theme = "^1.1.1"
sphinx-argparse = "^0.3.1"

[tool.poetry.scripts]
mapmaker = 'mapmaker.__main__:main'

[build-system]
requires = ["poetry_core>=1.0.0"]
build-backend = "poetry.core.masonry.api"

[[tool.mypy.overrides]]
module = [
    'beziers.cubicbezier',
    'beziers.line',
    'beziers.path',
    'beziers.point',
    'beziers.quadraticbezier',
    'beziers.segment',
    'cssselect2',
    'cv2',
    'fitz',
    'flatmapknowledge',
    'lxml',
    'mbutil',
    'mercantile',
    'multiprocess',
    'openpyxl',
    'pptx.oxml',
    'pptx',
    'pptx.dml.fill',
    'pptx.enum.shapes',
    'pptx.enum.dml',
    'pptx.enum.text',
    'pptx.oxml.ns',
    'pptx.dml.color',
    'pptx.dml.line',
    'pptx.oxml.dml.color',
    'pptx.oxml.theme',
    'pptx.oxml.shapes.autoshape',
    'pptx.oxml.shapes.groupshape',
    'pptx.oxml.shapes.shared',
    'pptx.oxml.simpletypes',
    'pptx.oxml.slide',
    'pptx.oxml.xmlchemy',
    'pptx.shapes',
    'pptx.shapes.base',
    'pptx.shapes.connector',
    'pptx.shapes.group',
    'pptx.shapes.shapetree',
    'pptx.slide',
    'pptx.util',
    'pyomo.environ',
    'pyparsing',
    'pyproj',
    'networkx',
    'skia',
    'shapely',
    'shapely.affinity',
    'shapely.errors',
    'shapely.geometry',
    'shapely.geometry.base',
    'shapely.ops',
    'shapely.prepared',
    'shapely.strtree',
    'shapely.wkt',
    'svglib.svglib',
    'svgwrite',
    'tinycss2',
    'tqdm',
    'transforms3d',
    'webcolors',
    'xlsxwriter',
    'xmltodict',
]
ignore_missing_imports = true<|MERGE_RESOLUTION|>--- conflicted
+++ resolved
@@ -1,17 +1,13 @@
 [tool.poetry]
 name = "mapmaker"
-<<<<<<< HEAD
 version = "1.6.0-b.1"
-=======
-version = "1.5.5"
->>>>>>> dc4d6554
 description = ""
 authors = ["David Brooks <d.brooks@auckland.ac.nz>"]
 
 [tool.poetry.dependencies]
 python = ">=3.10,<3.12"
 python-pptx = "^0.6.21"
-numpy = "<1.23"
+numpy = "^1.24"
 beziers = "^0.5.0"
 requests = "^2.28.1"
 pyparsing = "^3.0.9"
