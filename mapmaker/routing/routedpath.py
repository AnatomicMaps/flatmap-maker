#===============================================================================
#
#  Flatmap viewer and annotation tools
#
#  Copyright (c) 2020  David Brooks
#
#  Licensed under the Apache License, Version 2.0 (the "License");
#  you may not use this file except in compliance with the License.
#  You may obtain a copy of the License at
#
#      http://www.apache.org/licenses/LICENSE-2.0
#
#  Unless required by applicable law or agreed to in writing, software
#  distributed under the License is distributed on an "AS IS" BASIS,
#  WITHOUT WARRANTIES OR CONDITIONS OF ANY KIND, either express or implied.
#  See the License for the specific language governing permissions and
#  limitations under the License.
#
#===============================================================================

"""
File doc...
"""

#===============================================================================

from __future__ import annotations
from collections import defaultdict
import itertools
import math
from typing import Optional

#===============================================================================

from beziers.cubicbezier import CubicBezier
from beziers.path import BezierPath
from beziers.point import Point as BezierPoint

import networkx as nx
import shapely.geometry

#===============================================================================

from mapmaker.geometry.beziers import bezier_connect, bezier_to_line_coords, bezier_to_linestring
from mapmaker.geometry.beziers import coords_to_point, point_to_coords, width_along_line
from mapmaker.utils import log

from .layout import TransitMap
from .options import ARROW_LENGTH, PATH_SEPARATION, SMOOTHING_TOLERANCE

#===============================================================================

PRE_GANGLIONIC_TYPES = ['para-pre', 'symp-pre']
POST_GANGLIONIC_TYPES = ['para-post', 'symp-post']

#===============================================================================

class PathRouter(object):
    def __init__(self):
        self.__route_graphs = {}

    def add_path(self, path_id: str, route_graph: nx.Graph):
    #=======================================================
        self.__route_graphs[path_id] = route_graph

    def layout(self) -> dict[int, RoutedPath]:
    #=========================================
        for path_id, route_graph in self.__route_graphs.items():
            nx.set_edge_attributes(route_graph, path_id, 'path-id')
            nx.set_edge_attributes(route_graph, route_graph.graph['source'], 'source')

        # Within a connectivity model we pair together paths that have the same pre- and
        # post-ganglionic type, share a terminal node (i.e. degree one) and are connected
        # to the node by different edges

        routes = []    # The resulting set of routes, across all models

        routes_by_source = defaultdict(dict)
        for path_id, route_graph in self.__route_graphs.items():
            routes_by_source[route_graph.graph['source']][path_id] = route_graph

        for route_graphs in routes_by_source.values():
            pre_types = {}
            post_paths = defaultdict(set)
            # Find the paths and nodes we are interested in
            for path_id, route_graph in route_graphs.items():
                if route_graph.graph.get('path-type') in PRE_GANGLIONIC_TYPES:
                    pre_types[path_id] = route_graph.graph.get('path-type')[:4]
                elif route_graph.graph.get('path-type') in POST_GANGLIONIC_TYPES:
                    for node, degree in route_graph.degree():
                        post_paths[route_graph.graph.get('path-type')[:4]].add(path_id)
            # Look for pairs and add them to the list of routes
            seen_paths = []
            for pre_path, path_type in pre_types.items():
                pre_nodes = set(route_graphs[pre_path].nodes)
                for post_path in post_paths[path_type]:
                    if len(join_nodes := (pre_nodes & set(route_graphs[post_path].nodes))) == 1:
                        join_node = join_nodes.pop()
                        if (route_graphs[pre_path].degree(join_node) == 1
                        and route_graphs[post_path].degree(join_node) == 1):
                            joined_paths = nx.algorithms.compose(route_graphs[pre_path], route_graphs[post_path])
                            routes.append((f'{pre_path}/{post_path}', joined_paths))
                            seen_paths.append(pre_path)
                            seen_paths.append(post_path)
                            # Make sure nodes marked as upstream are still flagged in joined graph
                            if 'upstream' in [route_graphs[pre_path].nodes[join_node].get('type'),
                                              route_graphs[post_path].nodes[join_node].get('type')]:
                                joined_paths.nodes[join_node]['type'] = 'upstream'
                            break
            # Now add in the paths that haven't been paired
            for path_id, route_graph in route_graphs.items():
                if path_id not in seen_paths:
                    if len(route_graph):
                        routes.append((path_id, route_graph))

        # Identify shared sub-paths
        edges = set()
        node_edge_order = {}
        shared_paths = defaultdict(set)

        for route_number, (_, route_graph) in enumerate(routes):
            for node, node_data in route_graph.nodes(data=True):
                if node not in node_edge_order and node_data.get('degree', 0) > 2:
                    # sorted list of edges in counter-clockwise order
                    node_edge_order[node] = tuple(x[0] for x in sorted(node_data.get('edge-node-angle').items(), key=lambda x: x[1]))
            for node_0, node_1, edge_dict in route_graph.edges(data=True):
                if edge_dict.get('type') not in ['terminal', 'upstream']:
                    edge = (node_0, node_1)
                    shared_paths[edge].add(route_number)
                    edges.add(edge)

        # Don't invoke solver if there's only a single shared path...
        if len(routes) > 1:
            layout = TransitMap(edges, shared_paths, node_edge_order)
            layout.solve()
            edge_order = layout.results()
        else:
            edge_order = { edge: list(route) for edge, route in shared_paths.items() }

        for route_number, (_, route_graph) in enumerate(routes):
            for _, node_dict in route_graph.nodes(data=True):
                node_dict['offsets'] = {}
            for node_0, node_1, edge_dict in route_graph.edges(data=True):
                if edge_dict.get('type') not in ['terminal', 'upstream']:
                    if (node_0, node_1) in edge_order:
                        ordering = edge_order[(node_0, node_1)]
                    else:
                        ordering = edge_order.get((node_1, node_0), [])
                        (node_0, node_1) = tuple(reversed((node_0, node_1)))
                    if route_number in ordering:
                        edge_dict['max-paths'] = len(ordering)
                        route_index = ordering.index(route_number)
                        offset = len(ordering)//2 - ((len(ordering)+1)%2)/2
                        route_graph.nodes[node_0]['offsets'][node_1] = route_index - offset
                        route_graph.nodes[node_1]['offsets'][node_0] = len(ordering) - route_index - 1 - offset

        return { route_number: RoutedPath(path_id, route_graph, route_number)
            for route_number, (path_id, route_graph) in enumerate(routes) }

#===============================================================================

class GeometricShape(object):
    def __init__(self, geometry: shapely.geometry, properties: Optional[dict] = None):
        self.__geometry = geometry
        self.__properties = properties if properties is not None else {}

    @property
    def geometry(self) -> shapely.geometry:
        return self.__geometry

    @property
    def properties(self) -> dict:
        return self.__properties

    @classmethod
<<<<<<< HEAD
    def circle(cls, centre: tuple[float, float], radius: float = 2000, properties: Optional[dict] = None):
        return cls(shapely.geometry.Point(centre).buffer(radius), properties)

    @classmethod
    def line(cls, start: tuple[float, float], end: tuple[float, float], properties: Optional[dict] = None):
=======
    def circle(cls, centre: tuple[float, float], radius: float = 2000, properties: dict = None):
        return cls(shapely.geometry.Point(centre).buffer(radius), properties)

    @classmethod
    def line(cls, start: tuple[float, float], end: tuple[float, float], properties: dict = None):
>>>>>>> 00acfe00
        return cls(shapely.geometry.LineString([start, end]), properties)

    @classmethod
    def arrow(cls, back: BezierPoint, heading: float, length: float, properties: Optional[dict] = None):
        tip = back + BezierPoint.fromAngle(heading)*length
        offset = BezierPoint.fromAngle(heading + math.pi/2)*length/3
        arrow = shapely.geometry.Polygon([point_to_coords(tip), point_to_coords(back+offset), point_to_coords(back-offset)])
        return cls(arrow, properties)

#===============================================================================

def bezier_control_points(bezier, label=''):
#===========================================
    """
    Draw cubic Bezier control points and tangents.

    :param      bezier:  A CubicBezier
    :param      label:   A label for the middle control points

    :returns:   A list of GeometricShapes
    """
    geometry = []
    bz_pts = tuple(point_to_coords(p) for p in bezier.points)
    for pt in (0, 3):
        geometry.append(GeometricShape.circle(bz_pts[pt], radius=600 if pt == 0 else 300,
            properties={'type': 'bezier', 'kind': 'bezier-end', 'label': f'{label}-{pt}'}))
    for pt in (1, 2):
        geometry.append(GeometricShape.circle(bz_pts[pt], radius=400,
            properties={'type': 'bezier', 'kind': 'bezier-control', 'label': f'{label}-{pt}'}))
    geometry.append(GeometricShape.line(*bz_pts[0:2], properties={'type': 'bezier'}))
    geometry.append(GeometricShape.line(*bz_pts[2:4], properties={'type': 'bezier'}))
    return geometry

def join_geometry(node, node_dict, edge_dict_0, edge_dict_1):
#============================================================
    """
    Smoothly join two edges of a route at a node.
    """
    geometry = []
    try:
        bz = smooth_join(edge_dict_0['path-end'][node],
                            node_dict['edge-direction'][edge_dict_0['segment']],
                            node_dict['edge-direction'][edge_dict_1['segment']] + math.pi,
                         edge_dict_1['path-end'][node])
    except KeyError:
        log.warning(f"{edge_dict_0['path-id']}: Missing edge direction for `{node}` with `{edge_dict_0['segment']}` and/or `{edge_dict_1['segment']}`")
        return geometry

    if edge_dict_0.get('path-id') == edge_dict_1.get('path-id'):
        geometry.append(
            GeometricShape(bezier_to_linestring(bz), {
                'nerve': edge_dict_0.get('nerve'),
                'path-id': edge_dict_0.get('path-id'),
                'source': edge_dict_0.get('source')
                }))
    else:
        # The edges are from different paths so show a junction.
        mid_point = bz.pointAtTime(0.5)
        geometry.append(GeometricShape.circle(
            point_to_coords(mid_point),
            radius = 1.2*PATH_SEPARATION,
            properties = {
                'type': 'junction',
                'path-id': edge_dict_0.get('path-id'),
                'source': edge_dict_0.get('source')
            }))
        edge_dicts = [edge_dict_0, edge_dict_1]
        for n, bz in enumerate(bz.splitAtTime(0.5)):
            geometry.append(
                GeometricShape(bezier_to_linestring(bz), {
                    'nerve': edge_dicts[n].get('nerve'),
                    'path-id': edge_dicts[n].get('path-id'),
                    'source': edge_dicts[n].get('source')
                }))
    return geometry

def smooth_join(e0, a0, a1, e1):
#===============================
    d = e0.distanceFrom(e1)/3
    s0 = BezierPoint.fromAngle(a0)
    s1 = BezierPoint.fromAngle(a1)
    return CubicBezier(e0, e0 + s0*d, e1 - s1*d, e1)

#===============================================================================

class IntermediateNode:
#======================
    def __init__(self, geometry, start_angle, end_angle):
        self.__start_angle = start_angle
        self.__mid_angle = (start_angle + end_angle)/2.0
        self.__end_angle = end_angle
        centre = geometry.centroid
        self.__mid_point = BezierPoint(centre.x, centre.y)
        mid_normal = BezierPoint.fromAngle(self.__mid_angle + math.pi/2)
        width = width_along_line(geometry, self.__mid_point, mid_normal)
        if width == 0:
           log.error(f'Cannot get width of node {id}')
        self.__width_normal = mid_normal*width/2.0

    def geometry(self, path_source, path_id, start_point, end_point, num_points=100, offset=0):
        node_point = self.__mid_point + self.__width_normal*offset
        geometry = [GeometricShape.circle(
            point_to_coords(node_point),
            radius = 0.8*PATH_SEPARATION,
            properties = {
                'type': 'junction',
                'path-id': path_id,
                'source': path_source
            })]
        segs = [ bezier_connect(start_point, node_point, self.__start_angle, self.__mid_angle),
                 bezier_connect(node_point, end_point, self.__mid_angle, self.__end_angle) ]
        return (bezier_to_line_coords(BezierPath.fromSegments(segs), num_points=num_points, offset=offset), geometry)

#===============================================================================

class RoutedPath(object):
    def __init__(self, path_id: str, route_graph: nx.Graph, number: int):
        self.__path_id = path_id
        self.__graph = route_graph
        self.__number = number
        self.__node_set = {node for node, data in route_graph.nodes(data=True)
                                if not data.get('exclude', False)}
        self.__source_nodes = {node for node, data in route_graph.nodes(data=True)
                                if data.get('type') == 'source'}
        self.__target_nodes = {node for node, data in route_graph.nodes(data=True)
                                if data.get('type') == 'target'}

    @property
    def nerve_feature_ids(self) -> set[str]:
        return self.__graph.graph['nerve-features']

    @property
    def node_set(self):
        return self.__node_set

    @property
    def path_id(self):
        return self.__path_id

    def __line_from_edge(self, edge):
        node_0 = self.__graph.nodes[edge[0]]
        node_1 = self.__graph.nodes[edge[1]]
        if 'geometry' not in node_0 or 'geometry' not in node_1:
            log.warning('Edge {} nodes have no geometry'.format(edge))
        else:
            return shapely.geometry.LineString([
                node_0['geometry'].centroid, node_1['geometry'].centroid])

    def geometry(self) -> list[GeometricShape]:
    #==========================================
        """
        Returns:
            A list of geometric objects. This are LineStrings describing paths
            between nodes and possibly additional features (e.g. way markers)
            of the paths.
        """
        geometry = []
        for node_0, node_1, edge_dict in self.__graph.edges.data():
            edge = (node_0, node_1)
            path_id = edge_dict.get('path-id')
            path_source = edge_dict.get('source')
            properties = {
                'nerve': edge_dict.get('nerve'),
                'path-id': path_id,
                'source': path_source
            }
            path_components = edge_dict.get('path-components')
            if path_components is None:
                continue
            offset = self.__graph.nodes[edge_dict['start-node']]['offsets'][edge_dict['end-node']]
            path_offset = PATH_SEPARATION*offset
            intermediate_start = None
            coords = []
            component_num = 0
            while component_num < len(path_components):
                component = path_components[component_num]
                if isinstance(component, IntermediateNode):
                    component_num += 1
                    next_line_coords = bezier_to_line_coords(path_components[component_num], offset=path_offset)
                    intermediate_geometry = component.geometry(path_source, path_id, intermediate_start,
                                                               BezierPoint(*(next_line_coords[0] if path_offset >= 0 else next_line_coords[-1])),
                                                               offset=2*offset/edge_dict['max-paths'])
                    line_coords = intermediate_geometry[0]
                    geometry.extend(intermediate_geometry[1])
                    coords.extend(line_coords if path_offset >= 0 else reversed(line_coords))
                    line_coords = next_line_coords
                    intermediate_start = BezierPoint(*(line_coords[-1] if path_offset >= 0 else line_coords[0]))
                else:
                    line_coords = bezier_to_line_coords(component, offset=path_offset)
                    if len(line_coords) == 0:
                        log.warning(f'{path_id}: offset too big for parallel path...')
                        line_coords = bezier_to_line_coords(component, offset=0)
                    intermediate_start = BezierPoint(*(line_coords[-1] if path_offset >= 0 else line_coords[0]))
                coords.extend(line_coords if path_offset >= 0 else reversed(line_coords))
                component_num += 1
            path_line = shapely.geometry.LineString(coords)
            if path_line is not None:
                # Draw path line
                path_line = path_line.simplify(SMOOTHING_TOLERANCE, preserve_topology=False)
                geometry.append(GeometricShape(path_line, properties))
                if edge_dict.get('type') not in ['terminal', 'upstream']:
                    # Save where branch node edges will connect to offsetted path line
                    edge_dict['path-end'] = {
                        edge_dict['start-node']: BezierPoint(*path_line.coords[0]),
                        edge_dict['end-node']: BezierPoint(*path_line.coords[-1])
                    }
                    # Save offsetted point where terminal edges start from
                    self.__graph.nodes[edge_dict['start-node']]['start-point'] = BezierPoint(*path_line.coords[0])
                    self.__graph.nodes[edge_dict['end-node']]['start-point'] = BezierPoint(*path_line.coords[-1])

        # Draw paths to terminal nodes

        def draw_arrow(start_point, end_point):
            heading = (end_point - start_point).angle
            end_point -= BezierPoint.fromAngle(heading)*0.9*ARROW_LENGTH
            geometry.append(GeometricShape.arrow(end_point, heading, ARROW_LENGTH, properties={
                'type': 'junction',
                'path-id': edge_dict.get('path-id'),
                'source': edge_dict.get('source')
            }))

        terminal_nodes = set()
        for node_0, node_1, edge_dict in self.__graph.edges.data():    ## This assumes node_1 is the terminal...
            if ((edge_type := edge_dict.get('type')) == 'terminal'
             or (edge_type == 'upstream'
              and 'upstream' not in [self.__graph.nodes[node_0].get('type'),
                                     self.__graph.nodes[node_1].get('type')])):
                # Draw straight lines...
                terminal_nodes.update([node_0, node_1])
                start_coords = self.__graph.nodes[node_0]['geometry'].centroid.coords[0]
                end_coords = self.__graph.nodes[node_1]['geometry'].centroid.coords[0]
                geometry.append(GeometricShape.line(start_coords, end_coords, properties={
                        'path-id': edge_dict.get('path-id'),
                        'source': edge_dict.get('source')
                    }))
                if self.__graph.degree(node_0) == 1:
                    draw_arrow(coords_to_point(end_coords), coords_to_point(start_coords))
                if self.__graph.degree(node_1) == 1:
                    draw_arrow(coords_to_point(start_coords), coords_to_point(end_coords))

            elif edge_type == 'upstream':
                terminal_nodes.update([node_0, node_1])
                if self.__graph.nodes[node_0].get('type') == 'upstream':
                    terminal_node = node_1
                    upstream_node = node_0
                elif self.__graph.nodes[node_1].get('type') == 'upstream':
                    terminal_node = node_0
                    upstream_node = node_1
                else:
                    raise ValueError(f'>>>>>>>>>>>>> Missing upstream node... {self.__path_id} {node_0} {node_1}')
                # assert self.__graph.nodes[terminal_node]['type'] == 'terminal'

                if (start_point := self.__graph.nodes[upstream_node].get('start-point')) is not None:
                    start_point = self.__graph.nodes[upstream_node]['start-point']
                    angle = self.__graph.nodes[upstream_node]['direction']
                    end_coords = self.__graph.nodes[terminal_node]['geometry'].centroid.coords[0]
                    end_point = coords_to_point(end_coords)
                    heading = (end_point - start_point).angle
                    end_point -= BezierPoint.fromAngle(heading)*0.9*ARROW_LENGTH
                    bz = bezier_connect(start_point, end_point, angle, heading)
                    geometry.append(GeometricShape(
                        bezier_to_linestring(bz), {
                            'path-id': edge_dict.get('path-id'),
                            'source': edge_dict.get('source')
                        }))
                    # Draw arrow iff degree(node_1) == 1
                    if self.__graph.degree(terminal_node) == 1:
                        geometry.append(GeometricShape.arrow(end_point, heading, ARROW_LENGTH, properties={
                            'type': 'junction',
                            'path-id': edge_dict.get('path-id'),
                            'source': edge_dict.get('source')
                        }))
                else:
                    # This is when the upstream node doesn't have an ongoing centreline
                    start_coords = self.__graph.nodes[upstream_node]['geometry'].centroid.coords[0]
                    end_coords = self.__graph.nodes[terminal_node]['geometry'].centroid.coords[0]
                    geometry.append(GeometricShape.line(start_coords, end_coords, properties={
                        'path-id': edge_dict.get('path-id'),
                        'source': edge_dict.get('source')
                    }))
                    if self.__graph.degree(upstream_node) == 1:
                        draw_arrow(coords_to_point(end_coords), coords_to_point(start_coords))
                    if self.__graph.degree(terminal_node) == 1:
                        draw_arrow(coords_to_point(start_coords), coords_to_point(end_coords))

        # Connect edges at branch nodes
        for node, node_dict in self.__graph.nodes(data=True):
            if node_dict.get('degree', 0) >= 2:
                edge_dicts = []
                edge_nodes = []
                for node_0, node_1, edge_dict in self.__graph.edges(node, data=True):
                    if edge_dict.get('type') not in ['terminal', 'upstream']:
                        edge_dicts.append(edge_dict)
                        edge_nodes.append(node_1)
                if len(edge_nodes) == 1 and edge_nodes[0] not in terminal_nodes:
                    pass
                    """
                    # TEMP: This produces visual artifacts so suppress...

                    # Draw path from node boundary to offsetted centre
                    edge_dict = edge_dicts[0]
                    try:
                        offset = PATH_SEPARATION*self.__graph.nodes[node]['offsets'][edge_nodes[0]]
                        edge_angle = node_dict['edge-node-angle'][edge_nodes[0]]
                        bz = smooth_join(edge_dict['path-end'][node],
                                            node_dict['edge-direction'][edge_dict['id']],
                                            edge_angle,
                                         node_dict['centre'] + BezierPoint.fromAngle(edge_angle + math.pi/2)*offset)
                        geometry.append(GeometricShape(bezier_to_linestring(bz), {
                            'nerve': edge_dict.get('nerve'),
                            'path-id': edge_dict.get('path-id'),
                            'source': edge_dict.get('source')
                        }))
                    except KeyError:
                        log.warning(f"{edge_dict.get('path-id')}: Missing geometry for {node} and/or {edge_nodes[0]}")
                    """
                elif len(edge_dicts) == 2:
                    geometry.extend(join_geometry(node, node_dict, edge_dicts[0], edge_dicts[1]))
                elif len(edge_dicts) == 3:  ## Generalise
                    # Check angles between edges to find two most obtuse...
                    centre = node_dict['centre']
                    min_angle = math.pi
                    min_pair = None
                    pairs = []
                    for e0, e1 in itertools.combinations(enumerate(edge_dicts), 2):
                        pairs.append((e0[0], e1[0]))
                        a = abs((e0[1]['path-end'][node] - centre).angle
                              - (e1[1]['path-end'][node] - centre).angle)
                        if a > math.pi:
                            a = abs(a - 2*math.pi)
                        if a < min_angle:
                            min_angle = a
                            min_pair = pairs[-1]
                    for pair in pairs:
                        if pair != min_pair:
                            geometry.extend(join_geometry(node, node_dict, edge_dicts[pair[0]], edge_dicts[pair[1]]))

        return geometry

    # def properties(self):
    #     return {
    #         'kind': self.__path_type,
    #         'type': 'line-dash' if self.__path_type.endswith('-post') else 'line'
    #     }

#===============================================================================<|MERGE_RESOLUTION|>--- conflicted
+++ resolved
@@ -173,19 +173,11 @@
         return self.__properties
 
     @classmethod
-<<<<<<< HEAD
     def circle(cls, centre: tuple[float, float], radius: float = 2000, properties: Optional[dict] = None):
         return cls(shapely.geometry.Point(centre).buffer(radius), properties)
 
     @classmethod
     def line(cls, start: tuple[float, float], end: tuple[float, float], properties: Optional[dict] = None):
-=======
-    def circle(cls, centre: tuple[float, float], radius: float = 2000, properties: dict = None):
-        return cls(shapely.geometry.Point(centre).buffer(radius), properties)
-
-    @classmethod
-    def line(cls, start: tuple[float, float], end: tuple[float, float], properties: dict = None):
->>>>>>> 00acfe00
         return cls(shapely.geometry.LineString([start, end]), properties)
 
     @classmethod
