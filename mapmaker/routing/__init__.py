--- conflicted
+++ resolved
@@ -253,22 +253,9 @@
 
     def __find_feature(self, id):
     #============================
-<<<<<<< HEAD
-        if id not in self.__ids_with_error:
-            features = self.__feature_map.features(id)
-            if len(features) == 1:
-                return features[0]
-            elif len(features) == 0:
-                log.error('Cannot find network feature: {}'.format(id))
-            else:
-                log.warning('Multiple network features for: {}'.format(id))
-            self.__ids_with_error.add(id)
-        return None
-=======
         if (feature := self.__feature_map.get_feature(id)) is None:
             log.error('Cannot find network feature: {}'.format(id))
         return feature
->>>>>>> 214f2e46
 
     def __node_properties_from_feature(self, feature_id):
     #====================================================
