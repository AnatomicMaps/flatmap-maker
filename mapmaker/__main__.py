--- conflicted
+++ resolved
@@ -71,16 +71,11 @@
                         help='minimum zoom level (defaults to 2)')
 
     misc_options = parser.add_argument_group('Miscellaneous')
-<<<<<<< HEAD
+    misc_options.add_argument('--id', metavar='ID',
+                        help='Set explicit ID for flatmap, overriding manifest')
     misc_options.add_argument('--path-layout', dest='pathLayout',
                         choices=['automatic', 'centreline', 'linear'], default='automatic',
                         help="How to layout connecting paths (default 'automatic')")
-    misc_options.add_argument('--refresh-labels', dest='refreshLabels', action='store_true',
-                        help='Clear the label text cache before map making')
-=======
-    misc_options.add_argument('--id', metavar='ID',
-                        help='Set explicit ID for flatmap, overriding manifest')
->>>>>>> 4e708a87
     misc_options.add_argument('--single-svg', dest='singleSvg', action='store_true',
                         help='Source is a single SVG file, not a flatmap manifest')
 
