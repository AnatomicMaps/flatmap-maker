--- conflicted
+++ resolved
@@ -22,12 +22,7 @@
 
 #===============================================================================
 
-<<<<<<< HEAD
-from mapmaker.knowledgebase import AnatomicalMap
 from mapmaker.routing import Network
-=======
-from mapmaker.sources.apinatomy import ApiNATOMY
->>>>>>> 4e708a87
 from mapmaker.utils import FilePath
 
 from .anatomicalmap import AnatomicalMap
@@ -85,22 +80,11 @@
                 else:
                     self.__properties_by_id[id] = properties
 
-<<<<<<< HEAD
-    def generate_networks(self, id_map, class_map, anatomical_map):
-    #==============================================================
+    def generate_networks(self, id_map, class_map):
+    #==============================================
         self.__network.create_geometry(id_map)
-        self.__pathways.resolve_pathways(id_map, class_map, anatomical_map, self.__network.router(), self.__connections)
-=======
-    def add_nerve_tracks(self, nerve_tracks):
-    #========================================
-        if self.__pathways is not None:
-            self.__pathways.add_nerve_tracks(nerve_tracks)
-
-    def resolve_pathways(self, id_map, class_map):
-    #=============================================
-        if self.__pathways is not None:
-            self.__pathways.resolve_pathways(id_map, class_map, self.__model_to_features)
->>>>>>> 4e708a87
+        self.__pathways.resolve_pathways(id_map, class_map, self.__model_to_features,
+            self.__network.router(), self.__connections)
 
     def update_properties(self, properties):
     #=======================================
