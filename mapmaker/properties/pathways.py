#===============================================================================
#
#  Flatmap viewer and annotation tools
#
#  Copyright (c) 2020  David Brooks
#
#  Licensed under the Apache License, Version 2.0 (the "License");
#  you may not use this file except in compliance with the License.
#  You may obtain a copy of the License at
#
#      http://www.apache.org/licenses/LICENSE-2.0
#
#  Unless required by applicable law or agreed to in writing, software
#  distributed under the License is distributed on an "AS IS" BASIS,
#  WITHOUT WARRANTIES OR CONDITIONS OF ANY KIND, either express or implied.
#  See the License for the specific language governing permissions and
#  limitations under the License.
#
#===============================================================================

from collections import defaultdict

#===============================================================================

from pyparsing import delimitedList, Group, ParseException, ParseResults, Suppress

#===============================================================================

from mapmaker.flatmap.layers import FeatureLayer
from mapmaker.sources.markup import ID_TEXT
from mapmaker.utils import log, FilePath

#===============================================================================

NERVES = delimitedList(ID_TEXT)

LINE_ID = ID_TEXT
PATH_LINES = delimitedList(LINE_ID)

NODE_ID = ID_TEXT
ROUTE_NODE_GROUP = NODE_ID  | Group(Suppress('(') +  delimitedList(NODE_ID) + Suppress(')'))
ROUTE_NODES = delimitedList(ROUTE_NODE_GROUP)

#===============================================================================

def parse_path_lines(line_ids):
#==============================
    try:
        if isinstance(line_ids, str):
            path_lines = PATH_LINES.parseString(line_ids, parseAll=True)
        else:
            path_lines = [LINE_ID.parseString(line_id)[0] for line_id in line_ids]
    except ParseException:
        raise ValueError('Syntax error in path lines list: {}'.format(line_ids)) from None
    return path_lines

def parse_route_nodes(node_ids):
#===============================
    try:
        if isinstance(node_ids, str):
            route_nodes = ROUTE_NODES.parseString(node_ids, parseAll=True)
        else:
            route_nodes = []
            if isinstance(node_ids[0], str):
                route_nodes.append(NODE_ID.parseString(node_ids[0]))
            else:
                route_nodes.append([NODE_ID.parseString(id)[0] for id in node_ids[0]])
            for id in node_ids[1:-1]:
                route_nodes.append(NODE_ID.parseString(id)[0])
            if isinstance(node_ids[-1], str):
                route_nodes.append(NODE_ID.parseString(node_ids[-1]))
            else:
                route_nodes.append([NODE_ID.parseString(id)[0] for id in node_ids[-1]])
    except ParseException:
        raise ValueError('Syntax error in route node list: {}'.format(node_ids)) from None
    return list(route_nodes)

def parse_nerves(node_ids):
#==========================
    try:
        nerves = NERVES.parseString(node_ids, parseAll=True)
    except ParseException:
        raise ValueError('Syntax error in nerve list: {}'.format(node_ids)) from None
    return nerves

#===============================================================================

class ResolvedPath(object):
    def __init__(self):
        self.__lines = set()
        self.__nerves = set()
        self.__nodes = set()
        self.__models = None

    @property
    def as_dict(self):
        path_dict = {
            'lines': list(self.__lines),
            'nerves': list(self.__nerves),
            'nodes': list(self.__nodes)
        }
        if self.__models is not None:
            path_dict['models'] = self.__models
        return path_dict

    def extend_lines(self, lines):
        self.__lines.update(lines)

    def extend_nerves(self, nerves):
        self.__nerves.update(nerves)

    def extend_nodes(self, nodes):
        self.__nodes.update(nodes)

    def set_model_id(self, model_id):
        self.__models = model_id

#===============================================================================

class ResolvedPathways(object):
    def __init__(self, feature_map):
        self.__feature_map = feature_map
        self.__paths = defaultdict(ResolvedPath)  # path_id: ResolvedPath
        self.__node_paths = defaultdict(list)     # node_id: [ path_ids ]
        self.__type_paths = defaultdict(list)     # type: [ path _ids ]

    @property
    def node_paths(self):
        return self.__node_paths

    @property
    def paths_dict(self):
        return { path_id: resolved_path.as_dict
                    for path_id, resolved_path in self.__paths.items()
               }

    @property
    def type_paths(self):
        return self.__type_paths

    def add_line_feature(self, path_id, feature):
        resolved_path = self.__paths[path_id]
        resolved_path.extend_lines([feature.feature_id])

    def add_nerves(self, path_id, nerves):
        resolved_path = self.__paths[path_id]
        resolved_path.extend_nerves(self.__feature_map.feature_ids(nerves))

    def add_nodes(self, path_id, nodes):
        resolved_path = self.__paths[path_id]
        resolved_path.extend_nodes(self.__resolve_nodes_for_path(path_id, nodes))

    def add_path_type(self, path_id, path_type):
        self.__type_paths[path_type].append(path_id)

    def __resolve_nodes_for_path(self, path_id, nodes):
        node_ids = []
        for id in nodes:
            node_count = 0
            for feature in self.__feature_map.features(id):
<<<<<<< HEAD
                if not feature.get_property('exclude'):
                    node_id = feature.feature_id
                    feature.set_property('nodeId', node_id)
                    self.__node_paths[node_id].append(path_id)
                    node_ids.append(node_id)
                    node_count += 1
=======
                node_id = feature.feature_id
                feature.set_property('nodeId', node_id)
                self.__node_paths[node_id].append(path_id)
                node_ids.append(node_id)
                node_count += 1
>>>>>>> eef7c9f8
            if node_count == 0:
                log.warn('Cannot find feature for node: {}'.format(id))
        return node_ids

    def resolve_pathway(self, path_id, lines, nerves, route):
        resolved_path = self.__paths[path_id]
        resolved_path.extend_lines(self.__feature_map.feature_ids(lines))
        resolved_path.extend_nerves(self.__feature_map.feature_ids(nerves))
        resolved_path.extend_nodes(
            self.__resolve_nodes_for_path(path_id, route.start_nodes)
          + self.__resolve_nodes_for_path(path_id, route.through_nodes)
          + self.__resolve_nodes_for_path(path_id, route.end_nodes))

    def set_model_id(self, path_id, model_id):
        self.__paths[path_id].set_model_id(model_id)

#===============================================================================

class Route(object):
    def __init__(self, path_id, route):
        self.__path_id = path_id
        routing = parse_route_nodes(route)
        if len(routing) < 2:
            raise ValueError('Route definition is too short for path {}'.format(path_id))
        self.__start_nodes = Pathways.make_list(routing[0])
        self.__through_nodes = []
        for node in routing[1:-1]:
            self.__through_nodes += Pathways.make_list(node)
        self.__end_nodes = Pathways.make_list(routing[-1])

    @property
    def end_nodes(self):
        return self.__end_nodes

    @property
    def nodes(self):
        return set(self.__start_nodes + self.__through_nodes + self.__end_nodes)

    @property
    def path_id(self):
        return self.__path_id

    @property
    def start_nodes(self):
        return self.__start_nodes

    @property
    def through_nodes(self):
        return self.__through_nodes

#===============================================================================

class ConnectivityModel(object):
    def __init__(self, description):
        if description is None:
            self.__id = None
            self.__network = None
            self.__source = None
            self.__publications = []
        else:
            self.__id = description['id']
            self.__network = description.get('network')
            self.__publications = description.get('publications', [])
            self.__source = description.get('source')
        self.__path_ids = []
        self.__connections = {}

    @property
    def connections(self):
        return self.__connections

    @property
    def id(self):
        return self.__id

    @property
    def network(self):
        return self.__network
    @property
    def publications(self):
        return self.__publications

    @property
    def source(self):
        return self.__source

    @property
    def path_ids(self):
        return self.__path_ids

    def add_connection(self, path_id, connection):
        self.__connections[path_id] = connection

    def add_path_id(self, path_id):
        self.__path_ids.append(path_id)

#===============================================================================

class Pathways(object):
    def __init__(self, flatmap, paths_list):
        self.__flatmap = flatmap
        self.__layer_paths = set()
        self.__lines_by_path_id = defaultdict(list)
        self.__nerves_by_path_id = {}
        self.__paths_by_line_id = defaultdict(list)
        self.__paths_by_nerve_id = defaultdict(list)
        self.__resolved_pathways = None
        self.__routes_by_path_id = {}
        self.__types_by_path_id = {}
        self.__connectivity_by_path = {}
        self.__connectivity_models = [ ConnectivityModel(None) ]
        self.__path_models = {}
        self.__extend_pathways(self.__connectivity_models[0], paths_list)

    @staticmethod
    def make_list(lst):
        return (lst if isinstance(lst, list)
           else list(lst) if isinstance(lst, ParseResults)
           else [ lst ])

    @property
    def resolved_pathways(self):
        return {
            'models': [
                { 'id': model.source,
                  'paths': model.path_ids
                } for model in self.__connectivity_models
                    if model.source is not None
            ],
            'paths': self.__resolved_pathways.paths_dict,
            'node-paths': self.__resolved_pathways.node_paths,
            'type-paths': self.__resolved_pathways.type_paths,
        }

    def __line_properties(self, path_id):
    #====================================
        properties = {}
        if path_id in self.__types_by_path_id:
            kind = self.__types_by_path_id[path_id]
            properties.update({
                'kind': kind,
                 ## Can we just put this into `kind` and have viewer work out if dashed??
                'type': 'line-dash' if kind.endswith('-post') else 'line'
                # this is were we could set flags to specify the line-end style.
                # --->   <---    |---   ---|    o---   ---o    etc...
                # See https://github.com/alantgeo/dataset-to-tileset/blob/master/index.js
                # and https://github.com/mapbox/mapbox-gl-js/issues/4096#issuecomment-303367657
            })
        else:
            properties['type'] = 'line'
        if path_id in self.__path_models:
            properties['models'] = self.__path_models[path_id]
        if path_id in self.__connectivity_by_path:
            source = self.__connectivity_by_path[path_id].source
            if source is not None:
                properties['source'] = source
        return properties

    def add_line_or_nerve(self, id_or_class):
    #========================================
        path_id = None
        properties = {}
        # Is the id_or_class that of a line?
        if id_or_class in self.__paths_by_line_id:
            path_id = self.__paths_by_line_id[id_or_class][0]
            properties.update(self.__line_properties(path_id))
        # Is the id_or_class that of a nerve cuff?
        elif id_or_class in self.__paths_by_nerve_id:
            path_id = self.__paths_by_nerve_id[id_or_class][0]
            properties['type'] = 'nerve'
        # Have we found a path?
        if path_id is not None:
            properties['tile-layer'] = 'pathways'
            self.__layer_paths.add(path_id)
        return properties

    def add_connectivity(self, connectivity):
    #========================================
        connectivity_model = ConnectivityModel(connectivity)
        self.__connectivity_models.append(connectivity_model)
        self.__extend_pathways(connectivity_model, connectivity.get('paths', []))

    def __extend_pathways(self, connectivity_model, paths_list):
    #===========================================================
        lines_by_path_id = defaultdict(list)
        nerves_by_path_id = {}
        for path in paths_list:
            path_id = path['id']
            connectivity_model.add_path_id(path_id)
            self.__connectivity_by_path[path_id] = connectivity_model
            if 'path' in path:
                for line_group in parse_path_lines(path['path']):
                    lines_by_path_id[path_id] += Pathways.make_list(line_group)
                if 'route' not in path:
                    raise ValueError("Path '{}' doesn't have a route".format(path_id))
                self.__routes_by_path_id[path_id] = Route(path_id, path['route'])
            elif 'connects' in path:
                connectivity_model.add_connection(path_id, path['connects'])
            if 'nerves' in path:
                nerves_by_path_id[path_id] = list(parse_nerves(path['nerves']))
            if 'type' in path:
                self.__types_by_path_id[path_id] = path['type']
            if 'models' in path:
                self.__path_models[path_id] = path['models']
        self.__lines_by_path_id.update(lines_by_path_id)
        for path_id, lines in lines_by_path_id.items():
            for line_id in lines:
                self.__paths_by_line_id[line_id].append(path_id)
        self.__nerves_by_path_id.update(nerves_by_path_id)
        for path_id, nerves in nerves_by_path_id.items():
            for nerve_id in nerves:
                self.__paths_by_nerve_id[nerve_id].append(path_id)

    def __route_paths(self, network, model_to_features):
    #===================================================
        def get_point_for_anatomy(anatomical_id, error_list):
            if anatomical_id in model_to_features:
                features_set = model_to_features[anatomical_id]
                if len(features_set) == 1:
                    return list(features_set)[0].geometry.centroid.coords[0]
                else:
                    error_list.append("Multiple features for {}".format(anatomical_id))
            else:
                error_list.append("Cannot find feature for {}".format(anatomical_id))
            return None

        log('Routing paths...')
        for connectivity_model in self.__connectivity_models:
            if connectivity_model.network == network.id:
                layer = FeatureLayer('{}_routes'.format(connectivity_model.id), self.__flatmap, exported=True)
                self.__flatmap.add_layer(layer)
                for path_id, routed_path in network.layout(connectivity_model.connections).items():
                    properties = { 'tile-layer': 'autopaths' }
                    properties.update(self.__line_properties(path_id))
                    feature = self.__flatmap.new_feature(routed_path.geometry(), properties)
                    layer.add_feature(feature)
                    self.__resolved_pathways.add_line_feature(path_id, feature)
                    self.__resolved_pathways.add_nerves(path_id, self.__nerves_by_path_id.get(path_id, []))
                    self.__resolved_pathways.add_nodes(path_id, routed_path.node_set)
                    self.__resolved_pathways.add_path_type(path_id, properties.get('type'))
                    self.__resolved_pathways.set_model_id(path_id, self.__path_models.get(path_id))

    def resolve_pathways(self, network, feature_map, model_to_features):
    #===================================================================
        if self.__resolved_pathways is not None:
            return
        self.__resolved_pathways = ResolvedPathways(feature_map)
        errors = False
        for path_id in self.__layer_paths:
            try:
                if path_id in self.__routes_by_path_id:
                    self.__resolved_pathways.resolve_pathway(path_id,
                                                             self.__lines_by_path_id.get(path_id, []),
                                                             self.__nerves_by_path_id.get(path_id, []),
                                                             self.__routes_by_path_id[path_id]
                                                            )
                    self.__resolved_pathways.add_path_type(path_id, self.__types_by_path_id.get(path_id))
                    self.__resolved_pathways.set_model_id(path_id, self.__path_models.get(path_id))
            except ValueError as err:
                log.error('Path {}: {}'.format(path_id, str(err)))
                errors = True
        self.__route_paths(network, model_to_features)
        if errors:
            raise ValueError('Errors in mapping paths and routes')

    def save_knowledge(self, knowledgebase):
    #=======================================
        for model in self.__connectivity_models:
            if model.source is not None:
                knowledgebase.update_publications(model.source, model.publications)

#===============================================================================<|MERGE_RESOLUTION|>--- conflicted
+++ resolved
@@ -158,20 +158,12 @@
         for id in nodes:
             node_count = 0
             for feature in self.__feature_map.features(id):
-<<<<<<< HEAD
                 if not feature.get_property('exclude'):
                     node_id = feature.feature_id
                     feature.set_property('nodeId', node_id)
                     self.__node_paths[node_id].append(path_id)
                     node_ids.append(node_id)
                     node_count += 1
-=======
-                node_id = feature.feature_id
-                feature.set_property('nodeId', node_id)
-                self.__node_paths[node_id].append(path_id)
-                node_ids.append(node_id)
-                node_count += 1
->>>>>>> eef7c9f8
             if node_count == 0:
                 log.warn('Cannot find feature for node: {}'.format(id))
         return node_ids
