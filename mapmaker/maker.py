#===============================================================================
#
#  Flatmap viewer and annotation tools
#
#  Copyright (c) 2019 - 2022  David Brooks
#
#  Licensed under the Apache License, Version 2.0 (the "License");
#  you may not use this file except in compliance with the License.
#  You may obtain a copy of the License at
#
#      http://www.apache.org/licenses/LICENSE-2.0
#
#  Unless required by applicable law or agreed to in writing, software
#  distributed under the License is distributed on an "AS IS" BASIS,
#  WITHOUT WARRANTIES OR CONDITIONS OF ANY KIND, either express or implied.
#  See the License for the specific language governing permissions and
#  limitations under the License.
#
#===============================================================================

import json
import os
import pathlib
import multiprocessing.connection
import shutil
import subprocess
import sys

#===============================================================================

from mapmaker import FLATMAP_VERSION, __version__
from mapmaker.utils import configure_logging, log, FilePath

#===============================================================================

from .flatmap import FlatMap

from .knowledgebase import KnowledgeStore

from .output.geojson import GeoJSONOutput
from .output.mbtiles import MBTiles
from .output.styling import MapStyle
from .output.tilejson import tile_json
from .output.tilemaker import RasterTileMaker

from .settings import settings

from .sources import FCPowerpoint, MBFSource, PowerpointSource, SVGSource
from .sources.fc_powerpoint.annotation import AnnotationSet
from .sources.shapefilter import ShapeFilters

#===============================================================================

class Manifest(object):
    def __init__(self, manifest_path, single_file=None, id=None):
        self.__path = FilePath(manifest_path)
        self.__url = self.__path.url
        self.__connections = {}
        self.__connectivity = []
        self.__neuron_connectivity = []
        if single_file is not None:
            if id is None:
                id = self.__url.rsplit('/', 1)[-1].rsplit('.', 1)[0].replace('_', '-').replace(' ', '_')
            self.__manifest = {
                'id': id,
                'sources': [
                    {
                        'id': id,
                        'href': self.__url,
                        'kind': 'base' if single_file == 'svg' else single_file
                    }
                ]
            }
        else:
            self.__manifest = self.__path.get_json()
            if id is not None:
                self.__manifest['id'] = id
            elif 'id' not in self.__manifest:
                raise ValueError('No id given for manifest')
            if 'sources' not in self.__manifest:
                raise ValueError('No sources given for manifest')
            if 'anatomicalMap' in self.__manifest:
                self.__manifest['anatomicalMap'] = self.__path.join_url(self.__manifest['anatomicalMap'])
            if 'annotation' in self.__manifest:
                self.__manifest['annotation'] = self.__path.join_url(self.__manifest['annotation'])
            if 'connectivityTerms' in self.__manifest:
                self.__manifest['connectivityTerms'] = self.__path.join_url(self.__manifest['connectivityTerms'])
            if 'properties' in self.__manifest:
                self.__manifest['properties'] = self.__path.join_url(self.__manifest['properties'])
            for path in self.__manifest.get('connectivity', []):
                self.__connectivity.append(self.__path.join_url(path))

            if self.__manifest.get('sckan-version', 'production') not in ['production', 'staging']:
                raise ValueError("'sckan-version' in manifest must be `production' or 'staging'")
            for model in self.__manifest.get('neuronConnectivity', []):
                self.__neuron_connectivity.append(model)
            for source in self.__manifest['sources']:
                source['href'] = self.__path.join_url(source['href'])

    @property
    def anatomical_map(self):
        return self.__manifest.get('anatomicalMap')

    @property
    def annotation(self):
        return self.__manifest.get('annotation')

    @property
    def id(self):
        return self.__manifest['id']

    @property
    def kind(self):
        return self.__manifest.get('kind', 'anatomical')

    @property
    def models(self):
        return self.__manifest.get('models')

    @property
    def connections(self):
        return self.__connections

    @property
    def connectivity(self):
        return self.__connectivity

    @property
    def connectivity_terms(self):
        return self.__manifest.get('connectivityTerms')

    @property
    def neuron_connectivity(self):
        return self.__neuron_connectivity

    @property
    def properties(self):
        return self.__manifest.get('properties')

    @property
    def sckan_version(self):
        return self.__manifest.get('sckan-version', 'production')

    @property
    def sources(self):
        return self.__manifest['sources']

    @property
    def url(self):
        return self.__url

#===============================================================================

class MapMaker(object):
    def __init__(self, options):
        # ``silent`` implies not ``verbose``
        if options.get('silent', False):
            options['verbose'] = False

        # Setup logging

        log_file = options.get('logFile')
        if log_file is None:
            log_path = options.get('logPath')
            if log_path is not None:
                log_file = os.path.join(log_path, '{}.log'.format(os.getpid()))
        configure_logging(log_file,
            verbose=options.get('verbose', False),
            silent=options.get('silent', False),
            debug=options.get('debug', False))
        log('Mapmaker {}'.format(__version__))

        # Default base output directory to ``./flatmaps``.
        if 'output' not in options:
            options['output'] = './flatmaps'

        # Check zoom settings are valid
        min_zoom = options.get('minZoom', 2)
        max_zoom = options.get('maxZoom', 10)
        initial_zoom = options.get('initialZoom', 4)
        if min_zoom < 0 or min_zoom > max_zoom:
            raise ValueError('Min zoom must be between 0 and {}'.format(max_zoom))
        if max_zoom < min_zoom or max_zoom > 15:
            raise ValueError('Max zoom must be between {} and 15'.format(min_zoom))
        if initial_zoom < min_zoom or initial_zoom > max_zoom:
            raise ValueError('Initial zoom must be between {} and {}'.format(min_zoom, max_zoom))
        self.__zoom = (min_zoom, max_zoom, initial_zoom)

        # Authoring implies to clean output directory, report deprecated markup, and don't tile background
        if options.get('authoring', False):
            options.pop('backgroundTiles', None)
            options['clean'] = True
            options['showDeprecated'] = True

<<<<<<< HEAD
        # Remember our options to add to metadata
=======
        # Save options to add to map's metadata
>>>>>>> 91d687f5
        self.__options = options

        # Save options into global ``settings`` dict
        settings.update(options)

        # Check we have been given a map source and get our manifest
        if 'source' in options:
            self.__manifest = Manifest(options['source'], single_file=options.get('singleFile'), id=options.get('id'))
        else:
            raise ValueError('No source manifest specified')
        self.__id = self.__manifest.id
        if self.__id is None:
            raise ValueError('No id given for map')
        log('Making map: {}'.format(self.__id))

        # Make sure our output directories exist
        map_base = options.get('output')
        if not os.path.exists(map_base):
            os.makedirs(map_base)
        self.__map_dir = os.path.join(map_base, self.__id)
        if options.get('clean', False):
            shutil.rmtree(self.__map_dir, True)
        if not os.path.exists(self.__map_dir):
            os.makedirs(self.__map_dir)

        # The vector tiles' database that is created by `tippecanoe`
        self.__mbtiles_file = os.path.join(self.__map_dir, 'index.mbtiles')
        self.__geojson_files = []
        self.__tippe_inputs = []

        # Raster tile layers
        self.__raster_layers = []

        # Our source of knowledge, updated with information
        # about maps we've made, held in a global place
        sckan_version = self.__manifest.sckan_version
        knowledge_store = KnowledgeStore(map_base,
                                         clean_connectivity=settings.get('cleanConnectivity', False),
                                         sckan_version=sckan_version)
        settings['KNOWLEDGE_STORE'] = knowledge_store

        # Exclude shapes from a layer if they are in the base layer (FC maps)
        self.__shape_filters = None

        # For annotating functional connectivity diagrams
        self.__annotation_set = None

        # The map we are making
        self.__flatmap = FlatMap(self.__manifest, self)

    @property
    def id(self):
        return self.__id

    @property
    def zoom(self):
        return self.__zoom

    def make(self):
    #==============
        self.__begin_make()

        # Initialise flatmap
        self.__flatmap.initialise()

        # Process flatmap's sources to create MapLayers
        self.__process_sources()

        # Finish flatmap processing (path routing, etc)
        self.__flatmap.close()

        # Do have any map layers?
        if len(self.__flatmap) == 0:
            raise ValueError('No map layers in sources...')

        # Save functional connectivity annotation
        if self.__annotation_set is not None:
            self.__annotation_set.save()

        # Output all features (as GeoJSON)
        self.__output_geojson()
        # Generate vector tiles from GeoJSON
        self.__make_vector_tiles()
        # Generate image tiles as needed
        self.__check_raster_tiles()

        # Save the flatmap's metadata
        self.__save_metadata()

        # All done so clean up
        self.__finish_make()

    def __begin_make(self):
    #======================
        self.__geojson_files = []
        self.__tippe_inputs = []

    def __finish_make(self):
    #=======================
        # We are finished with the knowledge base
        settings['KNOWLEDGE_STORE'].close()

        # Show what the map is about
        if self.__flatmap.models is not None:
            log('Generated map: {} for {}'.format(self.id, self.__flatmap.models))
        else:
            log('Generated map: {}'.format(self.id))
        ## FIX v's errorCheck
        for filename in self.__geojson_files:
            if settings.get('saveGeoJSON', False):
                print(filename)
            else:
                os.remove(filename)

    def __process_sources(self):
    #===========================
        # Make sure ``base`` and ``slides`` source kinds are processed first
        def kind_order(source):
            kind = source.get('kind', '')
            return ('0' if kind in ['base', 'slides'] else '1') + kind
        # Make sure any source range is a list of int
        def get_range(source_range):
            if source_range is not None:
                if isinstance(source_range, list):
                    return [int(n) for n in source_range]
                else:
                    return [int(source_range)]

        settings['functionalConnectivity'] = (self.__manifest.kind == 'functional')
        if settings['functionalConnectivity']:
            self.__shape_filters = ShapeFilters()
            if self.__manifest.annotation is not None:
                self.__annotation_set = AnnotationSet(self.__manifest.annotation)
            else:
                self.__annotation_set = None
        for layer_number, source in enumerate(sorted(self.__manifest.sources, key=kind_order)):
            id = source.get('id')
            kind = source.get('kind')
            href = source['href']
            if settings['functionalConnectivity']:
                if kind in ['base', 'layer']:
                    source_layer = FCPowerpoint(self.__flatmap, id, href, kind,
                                        source_range=get_range(source.get('slides')),
                                        shape_filters=self.__shape_filters,
                                        annotation_set=self.__annotation_set,
                                        )
                else:
                    raise ValueError('Unsupported FC kind: {}'.format(kind))
            elif kind == 'slides':
                source_layer = PowerpointSource(self.__flatmap, id, href,
                                    source_range=get_range(source.get('slides')))
            elif kind == 'image':
                if layer_number > 0 and 'boundary' not in source:
                    raise ValueError('An image source must specify a boundary')
                source_layer = MBFSource(self.__flatmap, id, href,
                                         boundary_id=source.get('boundary'),
                                         exported=(layer_number==0))
            elif kind in ['base', 'details']:
                source_layer = SVGSource(self.__flatmap, id, href, kind)
            else:
                raise ValueError('Unsupported source kind: {}'.format(kind))
            source_layer.process()
            for (kind, msg) in source_layer.errors:
                if kind == 'error':
                    log.error(msg)
                else:
                    log.warning(msg)
            self.__flatmap.add_source_layers(layer_number, source_layer)

    def __check_raster_tiles(self):
    #==============================
        log('Checking and making background tiles (may take a while...)')
        maker_processes = {}
        tilemakers = []
        for layer in self.__flatmap.layers:
            for raster_layer in layer.raster_layers:
                tilemaker = RasterTileMaker(raster_layer, self.__map_dir, self.__zoom[1])
                tilemakers.append(tilemaker)
                if settings.get('backgroundTiles', False):
                    tilemaker_process = tilemaker.make_tiles()
                    tilemaker_process.start()
                    maker_processes[tilemaker_process.sentinel] = tilemaker_process
        while len(maker_processes) > 0:
            ended_processes = multiprocessing.connection.wait(maker_processes.keys())
            for process in ended_processes:
                maker_processes.pop(process)
        for tilemaker in tilemakers:
            if tilemaker.have_tiles():
                self.__raster_layers.append(tilemaker.raster_layer)

    def __make_vector_tiles(self, compressed=True):
    #==============================================
        # Generate Mapbox vector tiles
        if len(self.__tippe_inputs) == 0:
            raise ValueError('No selectable layers found...')

        log('Running tippecanoe...')
        tippe_command = ['tippecanoe',
                            '--force',
                            '--projection=EPSG:4326',
                            '--buffer=100',
                            '--minimum-zoom={}'.format(self.__zoom[0]),
                            '--maximum-zoom={}'.format(self.__zoom[1]),
                            '--no-tile-size-limit',
                            '--output={}'.format(self.__mbtiles_file),
                        ]
        if not compressed:
            tippe_command.append('--no-tile-compression')
        if not settings.get('verbose', True):
            tippe_command.append('--quiet')
        tippe_command += list(["-L{}".format(json.dumps(input)) for input in self.__tippe_inputs])

        if settings.get('showTippe', False):
            print('  \\\n    '.join(tippe_command))
        subprocess.run(tippe_command)

        # `tippecanoe` uses the bounding box containing all features as the
        # map bounds, which is not the same as the extracted bounds, so update
        # the map's metadata
        tile_db = MBTiles(self.__mbtiles_file)
        tile_db.add_metadata(compressed=compressed)
        tile_db.add_metadata(center=','.join([str(x) for x in self.__flatmap.centre]),
                             bounds=','.join([str(x) for x in self.__flatmap.extent]))
        tile_db.execute("COMMIT")
        tile_db.close();

    def __output_geojson(self):
    #==========================
        log('Outputting GeoJson features...')
        for layer in self.__flatmap.layers:
            if layer.exported:
                log('Layer: {}'.format(layer.id))
                geojson_output = GeoJSONOutput(layer, self.__flatmap.area, self.__map_dir)
                saved_layer = geojson_output.save(layer.features, settings.get('saveGeoJSON', False))
                for (layer_name, filename) in saved_layer.items():
                    self.__geojson_files.append(filename)
                    self.__tippe_inputs.append({
                        'file': filename,
                        'layer': layer_name,
                        'description': '{} -- {}'.format(layer.description, layer_name)
                    })
                self.__flatmap.update_annotations(layer.annotations)

    def __save_metadata(self):
    #=========================
        log('Creating index and style files...')
        tile_db = MBTiles(self.__mbtiles_file)

        # Save flatmap's metadata
        metadata = self.__flatmap.metadata
<<<<<<< HEAD
        metadata['settings'] = self.__options
        tile_db.add_metadata(metadata=json.dumps(metadata))

        ## Backwards compatibility...
        # NB: we need to set version and if newer just save with name `metadata`
        # The map server needs to recognise the new way of doing things...
        tile_db.add_metadata(**metadata)
=======
        metadata['options'] = self.__options
        tile_db.add_metadata(metadata=json.dumps(metadata))
>>>>>>> 91d687f5

        # Save layer details in metadata
        tile_db.add_metadata(layers=json.dumps(self.__flatmap.layer_metadata()))
        # Save pathway details in metadata
        tile_db.add_metadata(pathways=json.dumps(self.__flatmap.connectivity()))
        # Save annotations in metadata
        tile_db.add_metadata(annotations=json.dumps(self.__flatmap.annotations))

        # Commit updates to the database
        tile_db.execute("COMMIT")

        # Update our knowledge base
        settings['KNOWLEDGE_STORE'].add_flatmap(self.__flatmap)

#*        ## TODO: set ``layer.properties`` for annotations...
#*        ##update_RDF(options['map_base'], options['map_id'], source, annotations)

        map_index = {
            'id': self.__id,
            'source': self.__manifest.url,
            'min-zoom': self.__zoom[0],
            'max-zoom': self.__zoom[1],
            'bounds': self.__flatmap.extent,
            'version': FLATMAP_VERSION,
            'image_layer': len(self.__raster_layers) > 0
        }
        if self.__flatmap.models is not None:
            map_index['describes'] = self.__flatmap.models

        if settings.get('authoring', False):
            map_index['style'] = 'authoring'
        elif settings.get('functionalConnectivity', False):
            map_index['style'] = 'fcdiagram'
        else:
            map_index['style'] = 'flatmap'

        # Create `index.json` for building a map in the viewer
        with open(os.path.join(self.__map_dir, 'index.json'), 'w') as output_file:
            json.dump(map_index, output_file)

        # Create style file
        metadata = tile_db.metadata()
        style_dict = MapStyle.style(self.__raster_layers, metadata, self.__zoom)
        with open(os.path.join(self.__map_dir, 'style.json'), 'w') as output_file:
            json.dump(style_dict, output_file)

        tile_db.close();

#===============================================================================<|MERGE_RESOLUTION|>--- conflicted
+++ resolved
@@ -192,11 +192,7 @@
             options['clean'] = True
             options['showDeprecated'] = True
 
-<<<<<<< HEAD
-        # Remember our options to add to metadata
-=======
         # Save options to add to map's metadata
->>>>>>> 91d687f5
         self.__options = options
 
         # Save options into global ``settings`` dict
@@ -445,20 +441,10 @@
         log('Creating index and style files...')
         tile_db = MBTiles(self.__mbtiles_file)
 
-        # Save flatmap's metadata
+        # Save flatmap's metadata, including settings used to generate map
         metadata = self.__flatmap.metadata
-<<<<<<< HEAD
         metadata['settings'] = self.__options
         tile_db.add_metadata(metadata=json.dumps(metadata))
-
-        ## Backwards compatibility...
-        # NB: we need to set version and if newer just save with name `metadata`
-        # The map server needs to recognise the new way of doing things...
-        tile_db.add_metadata(**metadata)
-=======
-        metadata['options'] = self.__options
-        tile_db.add_metadata(metadata=json.dumps(metadata))
->>>>>>> 91d687f5
 
         # Save layer details in metadata
         tile_db.add_metadata(layers=json.dumps(self.__flatmap.layer_metadata()))
